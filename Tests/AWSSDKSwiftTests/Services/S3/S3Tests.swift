--- conflicted
+++ resolved
@@ -37,11 +37,7 @@
 
     override func tearDown() {
         let deleteRequest = S3.DeleteObjectRequest(bucket: TestData.shared.bucket, key: TestData.shared.key)
-<<<<<<< HEAD
         _ = try? client.deleteObject(deleteRequest).wait()
-=======
-        _ = try? client.deleteObject(deleteRequest)
->>>>>>> 62385282
     }
 
     func testPutObject() throws {
@@ -53,11 +49,7 @@
             key: TestData.shared.key
         )
 
-<<<<<<< HEAD
         let output = try client.putObject(putRequest).wait()
-=======
-        let output = try client.putObject(putRequest)
->>>>>>> 62385282
         XCTAssertNotNil(output.eTag)
     }
 
@@ -71,13 +63,8 @@
             key: TestData.shared.key
         )
 
-<<<<<<< HEAD
         _ = try client.putObject(putRequest).wait()
         let object = try client.getObject(S3.GetObjectRequest(bucket: TestData.shared.bucket, key: "hello.txt")).wait()
-=======
-        _ = try client.putObject(putRequest)
-        let object = try client.getObject(S3.GetObjectRequest(bucket: TestData.shared.bucket, key: "hello.txt"))
->>>>>>> 62385282
         XCTAssertEqual(object.body, TestData.shared.bodyData)
     }
 
@@ -90,15 +77,9 @@
             key: TestData.shared.key
         )
 
-<<<<<<< HEAD
         let putResult = try client.putObject(putRequest).wait()
 
         let output = try client.listObjects(S3.ListObjectsRequest(bucket: TestData.shared.bucket)).wait()
-=======
-        let putResult = try client.putObject(putRequest)
-
-        let output = try client.listObjects(S3.ListObjectsRequest(bucket: TestData.shared.bucket))
->>>>>>> 62385282
         XCTAssertEqual(output.maxKeys, 1000)
         XCTAssertEqual(output.contents?.first?.key, TestData.shared.key)
         XCTAssertEqual(output.contents?.first?.size, Int64(TestData.shared.bodyData.count))
