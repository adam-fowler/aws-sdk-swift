--- conflicted
+++ resolved
@@ -211,15 +211,10 @@
         let required : Bool
         let reqs : [String : Any]
         let member : ValidationContext?
-<<<<<<< HEAD
-
-        init(name: String, shape: Bool = false, required: Bool = true, reqs: [String: Any] = [:], member: ValidationContext? = nil) {
-=======
         let key : ValidationContext?
         let value : ValidationContext?
 
         init(name: String, shape: Bool = false, required: Bool = true, reqs: [String: Any] = [:], member: ValidationContext? = nil, key: ValidationContext? = nil, value: ValidationContext? = nil) {
->>>>>>> 754d4bce
             self.name = name
             self.shape = shape
             self.required = required
@@ -245,11 +240,7 @@
         context["name"] = serviceName
         context["errorName"] = serviceErrorName
 
-<<<<<<< HEAD
-        var errorContexts : [ErrorContext] = []
-=======
         var errorContexts: [ErrorContext] = []
->>>>>>> 754d4bce
         for error in errorShapeNames {
             errorContexts.append(ErrorContext(enum: error.toSwiftVariableCase(), string: error))
         }
@@ -261,11 +252,7 @@
 
     /// Generate the context information for outputting the service api calls
     func generateServiceContext() -> [String: Any] {
-<<<<<<< HEAD
-        var context : [String: Any] = [:]
-=======
         var context: [String: Any] = [:]
->>>>>>> 754d4bce
 
         // Service initialization
         context["name"] = serviceName
@@ -400,10 +387,6 @@
                     return ValidationContext(name: name.toSwiftVariableCase(), required: required, key: keyValidationContext, value: valueValiationContext)
                 }
             }
-<<<<<<< HEAD
-
-=======
->>>>>>> 754d4bce
         case .string(let max, let min, let pattern):
             requirements["max"] = max
             requirements["min"] = min
@@ -448,16 +431,11 @@
 
             memberContexts.append(memberContext)
 
-<<<<<<< HEAD
-            if let validationContext = generateValidationContext(name:member.name, shape: member.shape, required: member.required) {
-                validationContexts.append(validationContext)
-=======
             // only output validation for shapes used in inputs to service apis
             if shape.usedInInput {
                 if let validationContext = generateValidationContext(name:member.name, shape: member.shape, required: member.required) {
                     validationContexts.append(validationContext)
                 }
->>>>>>> 754d4bce
             }
         }
 
