//
//  CodeGenerator.swift
//  AWSSDKSwift
//
//  Created by Yuki Takei on 2017/04/04.
//  Edited by Adam Fowler to use Stencil (https://github.com/stencilproject/Stencil.git) templating library
//

import Foundation
import SwiftyJSON

extension Location {
    func enumStyleDescription() -> String {
        switch self {
        case .uri(locationName: let name):
            return ".uri(locationName: \"\(name)\")"
        case .querystring(locationName: let name):
            return ".querystring(locationName: \"\(name)\")"
        case .header(locationName: let name):
            return ".header(locationName: \"\(name)\")"
        case .body(locationName: let name):
            return ".body(locationName: \"\(name)\")"
        }
    }

    init?(json: JSON) {
        guard let name = json["locationName"].string else {
            return nil
        }

        let loc = json["location"].string ?? "body"

        switch loc.lowercased() {
        case "uri":
            self = .uri(locationName: name)

        case "querystring":
            self = .querystring(locationName: name)

        case "header", "headers":
            self = .header(locationName: name)

        case  "body":
            self = .body(locationName: name)

        default:
            return nil
        }
    }
}

extension ShapeEncoding {
    func enumStyleDescription() -> String {
        switch self {
        case .default:
            return ".default"
        case .list(let member):
            return ".list(member:\"\(member)\")"
        case .flatList:
            return ".flatList"
        case .map(let entry, let key, let value):
            return ".map(entry:\"\(entry)\", key: \"\(key)\", value: \"\(value)\")"
        case .flatMap(let key, let value):
            return ".flatMap(key: \"\(key)\", value: \"\(value)\")"
        }
    }

    init?(json: JSON) {
        if json["type"].string == "list" {
            if json["flattened"].bool == true {
                self = .flatList
            } else {
                self = .list(member: json["member"]["locationName"].string ?? "member")
            }
        } else if json["type"].string == "map" {
            let key = json["key"]["locationName"].string ?? "key"
            let value = json["value"]["locationName"].string ?? "value"
            if json["flattened"].bool == true {
                self = .flatMap(key: key, value: value)
            } else {
                let entry = "entry"
                self = .map(entry: entry, key: key, value: value)
            }
        } else {
            return nil
        }
    }
}

extension ServiceProtocol {
    public func instantiationCode() -> String {
        if let version = self.version {
            return "ServiceProtocol(type: .\(type), version: ServiceProtocol.Version(major: \(version.major), minor: \(version.minor)))"
        } else {
            return "ServiceProtocol(type: .\(type))"
        }
    }
}

extension Shape {
    public var swiftTypeName: String {
        switch self.type {
        case .string(_):
            return "String"
        case .integer(_):
            return "Int32"
        case .structure(_):
            return name.toSwiftClassCase()
        case .boolean:
            return "Bool"
        case .list(let shape,_,_):
            return "[\(shape.swiftTypeName)]"
        case .map(key: let keyShape, value: let valueShape):
            return "[\(keyShape.swiftTypeName): \(valueShape.swiftTypeName)]"
        case .long(_):
            return "Int64"
        case .double(_):
            return "Double"
        case .float(_):
            return "Float"
        case .blob:
            return "Data"
        case .timestamp:
            return "TimeStamp"
        case .enum(_):
            return name.toSwiftClassCase()
        case .unhandledType:
            return "Any"
        }
    }
}

extension ShapeType {
    var description : String {
        switch self {
        case .structure:
            return "structure"
        case .list:
            return "list"
        case .map:
            return "map"
        case .enum:
            return "enum"
        case .boolean:
            return "boolean"
        case .blob:
            return "blob"
        case .double:
            return "double"
        case .float:
            return "float"
        case .long:
            return "long"
        case .integer:
            return "integer"
        case .string:
            return "string"
        case .timestamp:
            return "timestamp"
        case .unhandledType:
            return "any"
        }
    }
}

extension AWSService {
    struct ErrorContext {
        let `enum` : String
        let string : String
    }

    struct OperationContext {
        let comment : [String.SubSequence]
        let funcName : String
        let inputShape : String?
        let outputShape : String?
        let name : String
        let path : String
        let httpMethod : String
        let deprecated : String?
    }

    struct EnumMemberContext {
        let `case` : String
        let string : String
    }

    struct EnumContext {
        let name : String
        let values : [EnumMemberContext]
    }

    struct MemberContext {
        let name : String
        let variable : String
        let locationPath : String
        let location : String?
        let parameter : String
        let required : Bool
        let `default` : String?
        let type : String
        let typeEnum : String
        let encoding : String?
        let comment : [String.SubSequence]
        var duplicate : Bool
    }
<<<<<<< HEAD

=======
    
    class ValidationContext {
        let name : String
        let shape : Bool
        let required : Bool
        let reqs : [String : Any]
        let member : ValidationContext?
        
        init(name: String, shape: Bool = false, required: Bool = true, reqs: [String: Any] = [:], member: ValidationContext? = nil) {
            self.name = name
            self.shape = shape
            self.required = required
            self.reqs = reqs
            self.member = member
        }
    }
    
>>>>>>> cb820608
    struct StructureContext {
        let object : String
        let name : String
        let payload : String?
        let namespace : String?
        let members : [MemberContext]
        let validation : [ValidationContext]
    }

    /// Generate the context information for outputting the error enums
    func generateErrorContext() -> [String: Any] {
        var context : [String: Any] = [:]
        context["name"] = serviceName
        context["errorName"] = serviceErrorName

        var errorContexts : [ErrorContext] = []
        for error in errorShapeNames {
            errorContexts.append(ErrorContext(enum: error.toSwiftVariableCase(), string: error))
        }
        if errorContexts.count > 0 {
            context["errors"] = errorContexts
        }
        return context
    }

    /// Generate the context information for outputting the service api calls
    func generateServiceContext() -> [String: Any] {
        var context : [String: Any] = [:]

        // Service initialization
        context["name"] = serviceName
        context["description"] = serviceDescription
        context["amzTarget"] = apiJSON["metadata"]["targetPrefix"].string
        context["endpointPrefix"] = endpointPrefix
        context["protocol"] = serviceProtocol.instantiationCode()
        context["apiVersion"] = version
        let endpoints = serviceEndpoints.sorted { $0.key < $1.key }.map {return "\"\($0.key)\": \"\($0.value)\""}
        if endpoints.count > 0 {
            context["serviceEndpoints"] = endpoints
        }
        context["partitionEndpoint"] = partitionEndpoint
        switch endpointPrefix {
        case "s3":
            context["middlewareFramework"] = "S3Middleware"
            context["middlewareClass"] = "S3RequestMiddleware()"
        case "glacier":
            context["middlewareFramework"] = "GlacierMiddleware"
            context["middlewareClass"] = "GlacierRequestMiddleware(apiVersion: \"\(version)\")"
        default:
            break
        }
        if !errorShapeNames.isEmpty {
            context["errorTypes"] = serviceErrorName
        }

        // Operations
        var operationContexts : [OperationContext] = []
        for operation in operations {
            operationContexts.append(OperationContext(
                comment: docJSON["operations"][operation.name].stringValue.tagStriped().split(separator: "\n"),
                funcName: operation.name.toSwiftVariableCase(),
                inputShape: operation.inputShape?.swiftTypeName,
                outputShape: operation.outputShape?.swiftTypeName,
                name: operation.name,
                path: operation.path,
                httpMethod: operation.httpMethod,
                deprecated: operation.deprecatedMessage))
        }
        context["operations"] = operationContexts
        return context
    }

    /// Generate the context information for outputting an enum
    func generateEnumContext(_ shape: Shape, values: [String]) -> EnumContext {

        // Operations
        var valueContexts : [EnumMemberContext] = []
        for value in values {
            var key = value.lowercased()
                .replacingOccurrences(of: ".", with: "_")
                .replacingOccurrences(of: ":", with: "_")
                .replacingOccurrences(of: "-", with: "_")
                .replacingOccurrences(of: " ", with: "_")
                .replacingOccurrences(of: "/", with: "_")
                .replacingOccurrences(of: "(", with: "_")
                .replacingOccurrences(of: ")", with: "_")
                .replacingOccurrences(of: "*", with: "all")

            if Int(String(key[key.startIndex])) != nil { key = "_"+key }

            var caseName = key.camelCased().reservedwordEscaped()
            if caseName.allLetterIsNumeric() {
                caseName = "\(shape.name.toSwiftVariableCase())\(caseName)"
            }
            valueContexts.append(EnumMemberContext(case: caseName, string: value))
        }

        return EnumContext(
            name: shape.name.toSwiftClassCase().reservedwordEscaped(),
            values: valueContexts
        )
    }

    /// Generate the context information for outputting a member variable
    func generateMemberContext(_ member: Member, shape: Shape) -> MemberContext {
        let defaultValue : String?
        if member.options.contains(.idempotencyToken) {
            defaultValue = "\(shape.swiftTypeName).idempotencyToken()"
        } else if !member.required {
            defaultValue = "nil"
        } else {
            defaultValue = nil
        }
        return MemberContext(
            name: member.name,
            variable: member.name.toSwiftVariableCase(),
            locationPath: member.location?.name ?? member.name,
            location: member.location?.enumStyleDescription(),
            parameter: member.name.toSwiftLabelCase(),
            required: member.required,
            default: defaultValue,
            type: member.shape.swiftTypeName + (member.required ? "" : "?"),
            typeEnum: "\(member.shape.type.description)",
            encoding: member.shapeEncoding?.enumStyleDescription(),
            comment: shapeDoc[shape.name]?[member.name]?.split(separator: "\n") ?? [],
            duplicate: false
        )
    }
<<<<<<< HEAD

=======
    
    /// Generate validation context
    func generateValidationContext(name: String, shape: Shape, required: Bool) -> ValidationContext? {
        var requirements : [String: Any] = [:]
        switch shape.type {
        case .integer(let max, let min),
             .long(let max, let min),
             .float(let max, let min),
             .double(let max, let min):
            requirements["max"] = max
            requirements["min"] = min
            
        case .blob(let max, let min):
            requirements["max"] = max
            requirements["min"] = min
            
        case .list(let shape, let max, let min):
            requirements["max"] = max
            requirements["min"] = min
            if let memberValidationContext = generateValidationContext(name: name+"[]", shape: shape, required: true) {
                return ValidationContext(name: name.toSwiftVariableCase(), required: required, reqs: requirements, member: memberValidationContext)
            }
            
        case .string(let max, let min, let pattern):
            requirements["max"] = max
            requirements["min"] = min
            if let pattern = pattern {
                requirements["pattern"] = "\"\(pattern.addingBackslashEncoding())\""
            }
        case .structure(let shape):
            for member2 in shape.members {
                if generateValidationContext(name:member2.name, shape:member2.shape, required: member2.required) != nil {
                    return ValidationContext(name: name.toSwiftVariableCase(), shape: true, required: required)
                }
            }
        default:
            break
        }
        if requirements.count > 0 {
            return ValidationContext(name: name.toSwiftVariableCase(), reqs: requirements)
        }
        return nil
    }
    
>>>>>>> cb820608
    /// Generate the context for outputting a single AWSShape
    func generateStructureContext(_ shape: Shape, type: StructureShape) -> StructureContext {
        let hasRecursiveOwnReference = type.members.contains(where: {
            return $0.shape.swiftTypeName == shape.swiftTypeName
                || $0.shape.swiftTypeName == "[\(shape.swiftTypeName)]"
        })

        var memberContexts : [MemberContext] = []
        var validationContexts : [ValidationContext] = []
        var usedLocationPath : [String] = []
        for member in type.members {
            var memberContext = generateMemberContext(member, shape: shape)

            // check for duplicates, this seems to be mainly caused by deprecated variables
            let locationPath = member.location?.name ?? member.name
            if usedLocationPath.contains(locationPath) {
                memberContext.duplicate = true
            } else {
                usedLocationPath.append(locationPath)
            }

            memberContexts.append(memberContext)
            
            if let validationContext = generateValidationContext(name:member.name, shape: member.shape, required: member.required) {
                validationContexts.append(validationContext)
            }
        }

        return StructureContext(
            object: hasRecursiveOwnReference ? "class" : "struct",
            name: shape.swiftTypeName,
            payload: type.payload,
            namespace: type.xmlNamespace,
            members: memberContexts,
            validation: validationContexts)
    }

    /// Generate the context for outputting all the AWSShape (enums and structures)
    func generateShapesContext() -> [String: Any] {
        var context : [String: Any] = [:]
        context["name"] = serviceName

        var shapeContexts : [[String : Any]] = []
        for shape in shapes {
            // don't output error shapes
            if errorShapeNames.contains(shape.name) { continue }

            switch shape.type {
            case .enum(let values):
                var enumContext : [String: Any] = [:]
                enumContext["enum"] = generateEnumContext(shape, values: values)
                shapeContexts.append(enumContext)

            case .structure(let type):
                var structContext : [String: Any] = [:]
                structContext["struct"] = generateStructureContext(shape, type: type)
                shapeContexts.append(structContext)

            default:
                break
            }
        }
        context["shapes"] = shapeContexts
        return context
    }

}<|MERGE_RESOLUTION|>--- conflicted
+++ resolved
@@ -204,17 +204,14 @@
         let comment : [String.SubSequence]
         var duplicate : Bool
     }
-<<<<<<< HEAD
-
-=======
-    
+
     class ValidationContext {
         let name : String
         let shape : Bool
         let required : Bool
         let reqs : [String : Any]
         let member : ValidationContext?
-        
+
         init(name: String, shape: Bool = false, required: Bool = true, reqs: [String: Any] = [:], member: ValidationContext? = nil) {
             self.name = name
             self.shape = shape
@@ -223,8 +220,7 @@
             self.member = member
         }
     }
-    
->>>>>>> cb820608
+
     struct StructureContext {
         let object : String
         let name : String
@@ -353,10 +349,7 @@
             duplicate: false
         )
     }
-<<<<<<< HEAD
-
-=======
-    
+
     /// Generate validation context
     func generateValidationContext(name: String, shape: Shape, required: Bool) -> ValidationContext? {
         var requirements : [String: Any] = [:]
@@ -367,18 +360,18 @@
              .double(let max, let min):
             requirements["max"] = max
             requirements["min"] = min
-            
+
         case .blob(let max, let min):
             requirements["max"] = max
             requirements["min"] = min
-            
+
         case .list(let shape, let max, let min):
             requirements["max"] = max
             requirements["min"] = min
             if let memberValidationContext = generateValidationContext(name: name+"[]", shape: shape, required: true) {
                 return ValidationContext(name: name.toSwiftVariableCase(), required: required, reqs: requirements, member: memberValidationContext)
             }
-            
+
         case .string(let max, let min, let pattern):
             requirements["max"] = max
             requirements["min"] = min
@@ -399,8 +392,7 @@
         }
         return nil
     }
-    
->>>>>>> cb820608
+
     /// Generate the context for outputting a single AWSShape
     func generateStructureContext(_ shape: Shape, type: StructureShape) -> StructureContext {
         let hasRecursiveOwnReference = type.members.contains(where: {
@@ -423,7 +415,7 @@
             }
 
             memberContexts.append(memberContext)
-            
+
             if let validationContext = generateValidationContext(name:member.name, shape: member.shape, required: member.required) {
                 validationContexts.append(validationContext)
             }
