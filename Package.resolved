{
  "object": {
    "pins": [
      {
        "package": "AWSSDKSwiftCore",
        "repositoryURL": "https://github.com/adam-fowler/aws-sdk-swift-core.git",
        "state": {
<<<<<<< HEAD
          "branch": "working",
          "revision": "14fba1a01695376541ade6054c0009891bcf0818",
          "version": null
=======
          "branch": null,
          "revision": "cfaa153c3f52c3f6435bf707cd155b0511ab293a",
          "version": "3.1.0"
>>>>>>> a9d41e88
        }
      },
      {
        "package": "HypertextApplicationLanguage",
        "repositoryURL": "https://github.com/Yasumoto/HypertextApplicationLanguage.git",
        "state": {
          "branch": null,
          "revision": "2302002502fe573494577cc6e8df686e385519f8",
          "version": "1.1.0"
        }
      },
      {
        "package": "INIParser",
        "repositoryURL": "https://github.com/PerfectlySoft/Perfect-INIParser.git",
        "state": {
          "branch": null,
          "revision": "0952aac9ca54324ff25191569fd9c48eec424772",
          "version": "3.0.2"
        }
      },
      {
        "package": "swift-nio",
        "repositoryURL": "https://github.com/apple/swift-nio.git",
        "state": {
          "branch": null,
          "revision": "7f20464df31e85f86bedf4a8afdd1785e0cb5059",
          "version": "2.3.0"
        }
      },
      {
        "package": "swift-nio-ssl",
        "repositoryURL": "https://github.com/apple/swift-nio-ssl.git",
        "state": {
          "branch": null,
          "revision": "77173ac9038e8e9b92f3efe8780923447e3c890b",
          "version": "2.1.1"
        }
      }
    ]
  },
  "version": 1
}<|MERGE_RESOLUTION|>--- conflicted
+++ resolved
@@ -5,15 +5,9 @@
         "package": "AWSSDKSwiftCore",
         "repositoryURL": "https://github.com/adam-fowler/aws-sdk-swift-core.git",
         "state": {
-<<<<<<< HEAD
           "branch": "working",
-          "revision": "14fba1a01695376541ade6054c0009891bcf0818",
+          "revision": "c907382b64bf6dff4456a8b3379000a86947a880",
           "version": null
-=======
-          "branch": null,
-          "revision": "cfaa153c3f52c3f6435bf707cd155b0511ab293a",
-          "version": "3.1.0"
->>>>>>> a9d41e88
         }
       },
       {
@@ -39,8 +33,8 @@
         "repositoryURL": "https://github.com/apple/swift-nio.git",
         "state": {
           "branch": null,
-          "revision": "7f20464df31e85f86bedf4a8afdd1785e0cb5059",
-          "version": "2.3.0"
+          "revision": "334815f6580b5256409d48431751938c4e966e72",
+          "version": "2.4.0"
         }
       },
       {
