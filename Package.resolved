--- conflicted
+++ resolved
@@ -5,13 +5,8 @@
         "package": "AWSSDKSwiftCore",
         "repositoryURL": "https://github.com/swift-aws/aws-sdk-swift-core.git",
         "state": {
-<<<<<<< HEAD
           "branch": "nio2.0",
-          "revision": "9d5b1d1ded890507c7814df4d1cbb03423021907",
-=======
-          "branch": "master",
-          "revision": "fe381ab45774eab36ca5a87953d0cd0038bc4947",
->>>>>>> ad9fc0bd
+          "revision": "27f39e9a54350984d053116968ed9d163f6313f7",
           "version": null
         }
       },
@@ -38,8 +33,8 @@
         "repositoryURL": "https://github.com/apple/swift-nio.git",
         "state": {
           "branch": null,
-          "revision": "7f20464df31e85f86bedf4a8afdd1785e0cb5059",
-          "version": "2.3.0"
+          "revision": "334815f6580b5256409d48431751938c4e966e72",
+          "version": "2.4.0"
         }
       },
       {
