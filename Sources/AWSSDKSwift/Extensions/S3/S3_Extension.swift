--- conflicted
+++ resolved
@@ -33,7 +33,7 @@
         let presignedURL = signer.signedURL(url: urlToSign,  method: "GET", date: Date(), expires: expires)
         return presignedURL
     }
-    
+
     ///  Creates pre-signed URL for uploading object to Amazon S3.
     ///
     /// - parameters:
@@ -47,7 +47,7 @@
         let presignedURL = signer.signedURL(url: urlToSign,  method: "PUT", date: Date(), expires: expires)
         return presignedURL
     }
-    
+
     /// Multipart download of a file from S3.
     ///
     /// - parameters:
@@ -87,7 +87,7 @@
             }
             return result
         }
-        
+
         // get object size before downloading
         let request = S3.HeadObjectRequest(bucket: input.bucket, ifMatch: input.ifMatch, ifModifiedSince: input.ifModifiedSince, ifNoneMatch: input.ifNoneMatch, ifUnmodifiedSince: input.ifUnmodifiedSince, key: input.key, requestPayer: input.requestPayer, sSECustomerAlgorithm: input.sSECustomerAlgorithm, sSECustomerKey: input.sSECustomerKey, sSECustomerKeyMD5: input.sSECustomerKeyMD5, versionId: input.versionId)
         let result = try headObject(request)
@@ -104,7 +104,7 @@
         }
         return result
     }
-    
+
     /// Multipart upload of file to S3.
     ///
     /// - parameters:
@@ -113,7 +113,7 @@
     /// - returns: A Future that will receive a CompleteMultipartUploadOutput once the multipart upload has finished.
     func multipartUpload(_ input: CreateMultipartUploadRequest, inputStream: @escaping () throws -> Data?) throws -> Future<CompleteMultipartUploadOutput> {
         var completedParts: [S3.CompletedPart] = []
-        
+
         // function uploading part of a file and queueing up upload of the next part
         func multipartUploadPart(partNumber: Int32, uploadId: String, body: Data? = nil) throws -> Future<[S3.CompletedPart]> {
             // create upload data future, if there is no data to load because this is the first time this is called create a succeeded future
@@ -129,7 +129,7 @@
             } else {
                 uploadResult = AWSClient.eventGroup.next().makeSucceededFuture([])
             }
-            
+
             // load data future
             let result = AWSClient.eventGroup.next().submit { ()->Data? in
                 return try inputStream()
@@ -146,7 +146,7 @@
             }
             return result
         }
-        
+
         // initialize multipart upload
         let result = try createMultipartUpload(input).flatMap { upload -> Future<CompleteMultipartUploadOutput> in
             guard let uploadId = upload.uploadId else { return AWSClient.eventGroup.next().makeFailedFuture(S3ErrorType.multipart.noUploadId) }
@@ -187,10 +187,9 @@
     func multipartDownload(_ input: GetObjectRequest, partSize: Int = 5*1024*1024, filename: String, progress: @escaping (Double) throws->() = {_ in}) throws -> Future<Int64> {
         if let outputStream = OutputStream(toFileAtPath: filename, append: false) {
             outputStream.open()
-            
+
             var progressValue : Int64 = 0
             let download = try self.multipartDownload(input, partSize: partSize, outputStream:{ data, fileSize in
-<<<<<<< HEAD
                 let bytesWritten = data.withUnsafeBytes { (ptr : UnsafeRawBufferPointer) -> Int in
                     if let bytes = ptr.baseAddress?.assumingMemoryBound(to: UInt8.self) {
                         // write chunk
@@ -198,11 +197,6 @@
                     } else {
                         return -1
                     }
-=======
-                let bytesWritten = data.withUnsafeBytes { (bytes : UnsafePointer<UInt8>) -> Int in
-                    // read chunk
-                    return outputStream.write(bytes, maxLength: data.count)
->>>>>>> e023e27e
                 }
                 if bytesWritten != data.count {
                     throw S3ErrorType.multipart.failedToWrite(file: filename)
@@ -229,18 +223,14 @@
     ///     - progress: Callback that returns the progress of the upload. It is called after each part is uploaded with a value between 0.0 and 1.0 indicating how far the upload is complete (1.0 meaning finished).
     /// - returns: A Future that will receive a CompleteMultipartUploadOutput once the multipart upload has finished.
     func multipartUpload(_ input: CreateMultipartUploadRequest, partSize: Int = 5*1024*1024, filename: String, progress: @escaping (Double) throws->() = { _ in }) throws -> Future<CompleteMultipartUploadOutput> {
-<<<<<<< HEAD
-        let fileSize = try (FileManager.default.attributesOfItem(atPath: filename) as NSDictionary).fileSize()
-=======
         let fileSize = try FileManager.default.attributesOfItem(atPath: filename)[.size] as? UInt64 ?? UInt64.max
->>>>>>> e023e27e
         if let inputStream = InputStream(fileAtPath: filename) {
             inputStream.open()
 
             var progressAmount : Int64 = 0
             let upload = try self.multipartUpload(input, inputStream:{
                 try progress(Double(progressAmount) / Double(fileSize))
-                
+
                 var data = Data(count:partSize)
                 let bytesRead = data.withUnsafeMutableBytes { (ptr : UnsafeMutableRawBufferPointer) -> Int in
                     if let bytes = ptr.bindMemory(to: UInt8.self).baseAddress {
@@ -256,9 +246,9 @@
                 if bytesRead == -1 {
                     throw S3ErrorType.multipart.failedToRead(file: filename)
                 }
-                
+
                 progressAmount += Int64(bytesRead)
-                
+
                 if bytesRead != data.count {
                     data.removeSubrange(bytesRead..<partSize)
                 }
