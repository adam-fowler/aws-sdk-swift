--- conflicted
+++ resolved
@@ -188,13 +188,8 @@
         .library(name: "XRay", targets: ["XRay"])
     ],
     dependencies: [
-<<<<<<< HEAD
         .package(url: "https://github.com/adam-fowler/aws-sdk-swift-core.git", .branch("working")),
-        .package(url: "https://github.com/IBM-Swift/SwiftyJSON.git", .upToNextMajor(from: "17.0.2"))
-=======
-        .package(url: "https://github.com/swift-aws/aws-sdk-swift-core.git", .upToNextMinor(from: "3.0.1")),
         .package(url: "https://github.com/SwiftyJSON/SwiftyJSON.git", .upToNextMajor(from: "4.1.0"))
->>>>>>> 44a976d7
     ],
     targets: [
         .target(name: "CodeGenerator", dependencies: ["AWSSDKSwiftCore", "SwiftyJSON"]),
