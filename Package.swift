--- conflicted
+++ resolved
@@ -24,7 +24,6 @@
         .library(name: "Athena", targets: ["Athena"]),
         .library(name: "AutoScaling", targets: ["AutoScaling"]),
         .library(name: "AutoScalingPlans", targets: ["AutoScalingPlans"]),
-        .library(name: "Backup", targets: ["Backup"]),
         .library(name: "Batch", targets: ["Batch"]),
         .library(name: "Budgets", targets: ["Budgets"]),
         .library(name: "Chime", targets: ["Chime"]),
@@ -194,12 +193,7 @@
         .library(name: "XRay", targets: ["XRay"])
     ],
     dependencies: [
-<<<<<<< HEAD
-        .package(url: "https://github.com/adam-fowler/aws-sdk-swift-core.git", .branch("working")),
-        .package(url: "https://github.com/SwiftyJSON/SwiftyJSON.git", .upToNextMajor(from: "4.1.0"))
-=======
-        .package(url: "https://github.com/swift-aws/aws-sdk-swift-core.git", .upToNextMinor(from: "3.1.0"))
->>>>>>> a9d41e88
+        .package(url: "https://github.com/adam-fowler/aws-sdk-swift-core.git", .branch("working"))
     ],
     targets: [
         .target(name: "ACM", dependencies: ["AWSSDKSwiftCore"], path: "./Sources/AWSSDKSwift/Services/ACM"),
@@ -220,7 +214,6 @@
         .target(name: "Athena", dependencies: ["AWSSDKSwiftCore"], path: "./Sources/AWSSDKSwift/Services/Athena"),
         .target(name: "AutoScaling", dependencies: ["AWSSDKSwiftCore"], path: "./Sources/AWSSDKSwift/Services/AutoScaling"),
         .target(name: "AutoScalingPlans", dependencies: ["AWSSDKSwiftCore"], path: "./Sources/AWSSDKSwift/Services/AutoScalingPlans"),
-        .target(name: "Backup", dependencies: ["AWSSDKSwiftCore"], path: "./Sources/AWSSDKSwift/Services/Backup"),
         .target(name: "Batch", dependencies: ["AWSSDKSwiftCore"], path: "./Sources/AWSSDKSwift/Services/Batch"),
         .target(name: "Budgets", dependencies: ["AWSSDKSwiftCore"], path: "./Sources/AWSSDKSwift/Services/Budgets"),
         .target(name: "Chime", dependencies: ["AWSSDKSwiftCore"], path: "./Sources/AWSSDKSwift/Services/Chime"),
